--- conflicted
+++ resolved
@@ -23,7 +23,6 @@
 macro_rules! gcd_impl {
     ($($t:ty),*) => ($(
         impl Gcd for $t {
-<<<<<<< HEAD
             fn gcd(self,other: Self) -> Self {
                 self.gcd_binary(other)
             }
@@ -63,30 +62,9 @@
                     let r = a % b;
                     a = b;
                     b = r;
-=======
-            fn gcd(self, mut v: Self) -> Self
-            {
-                let mut u = self;
-                if u == 0 {
-                    return v
->>>>>>> a348fedd
-                }
-                if v == 0 {
-                    return u
-                }
-                let shift = (u|v).trailing_zeros();
-                u >>= shift;
-                v >>= shift;
-                u >>= u.trailing_zeros();
-                while {
-                    v = v>>(v.trailing_zeros());
-                    if u > v {
-                        core::mem::swap(&mut v, &mut u);
-                    }
-                    v -= u; // Here v >= u.
-                    v!=0
-                } {}
-                u << shift
+		}
+		
+		a
             }
         }
     )*)
@@ -100,10 +78,16 @@
 
     #[test]
     fn test_gcd() {
-        assert_eq!(0, 0u8.gcd(0));
-        assert_eq!(10, 10u8.gcd(0));
-        assert_eq!(10, 0u8.gcd(10));
-        assert_eq!(10, 10u8.gcd(20));
-        assert_eq!(44, 2024u32.gcd(748));
+        assert_eq!(0, 0u8.gcd_euclid(0));
+        assert_eq!(10, 10u8.gcd_euclid(0));
+        assert_eq!(10, 0u8.gcd_euclid(10));
+        assert_eq!(10, 10u8.gcd_euclid(20));
+        assert_eq!(44, 2024u32.gcd_euclid(748));
+
+        assert_eq!(0, 0u8.gcd_binary(0));
+        assert_eq!(10, 10u8.gcd_binary(0));
+        assert_eq!(10, 0u8.gcd_binary(10));
+        assert_eq!(10, 10u8.gcd_binary(20));
+        assert_eq!(44, 2024u32.gcd_binary(748));
     }
 }